@down = (?(((a (* a)) @down__C0) (b (c d))) (c (b d)))

@down__C0 = ({a e} ((c g) ({b f} (d h))))
  &! @flow ~ (a (b (c d)))
  &! @flow ~ (e (f (g h)))

@flow = (?(((a (* a)) @flow__C0) (b (c d))) (c (b d)))

@flow__C0 = ({$([+1] a) c} ((e f) ({b d} h)))
  & @down ~ (a (b (g h)))
  & @warp ~ (c (d (e (f g))))

@gen = (?(((a a) @gen__C0) b) b)

@gen__C0 = ({a d} ({$([*2] $([+1] b)) $([*2] e)} (c f)))
  &! @gen ~ (a (b c))
  &! @gen ~ (d (e f))

@main = a
  & @sum ~ (18 (@main__C1 a))

@main__C0 = a
  & @gen ~ (18 (0 a))

@main__C1 = a
  & @sort ~ (18 (0 (@main__C0 a)))

@sort = (?(((a (* a)) @sort__C0) (b (c d))) (c (b d)))

@sort__C0 = ({$([+1] a) {c f}} ((d g) (b i)))
  & @flow ~ (a (b (e (h i))))
  &! @sort ~ (c (0 (d e)))
  &! @sort ~ (f (1 (g h)))

@sum = (?(((a a) @sum__C0) b) b)

<<<<<<< HEAD
// A
@sum$C0 = ({a c} ((b d) f))
  &!@sum ~ (a (b $([+] $(e f))))
  &!@sum ~ (c (d e))
=======
@sum__C0 = ({a c} ((b d) f))
  &! @sum ~ (a (b $(:[+] $(e f))))
  &! @sum ~ (c (d e))
>>>>>>> d72434d7

@swap = (?((@swap__C0 @swap__C1) (a (b c))) (b (a c)))

@swap__C0 = (b (a (a b)))

@swap__C1 = (* (a (b (a b))))

@warp = (?((@warp__C0 @warp__C1) (a (b (c d)))) (c (b (a d))))

<<<<<<< HEAD
// F
@warp$C0 = ($([^] $(b c)) ({$([>] $(a b)) d} ({a e} f)))
=======
@warp__C0 = ({a e} ({$(:[>] $(a b)) d} ($(:[+] $(b c)) f)))
>>>>>>> d72434d7
  & @swap ~ (c (d (e f)))

@warp__C1 = ({a f} ((d i) ((c h) ({b g} ((e j) (k l))))))
  &! @warp ~ (f (g (h (i (j l)))))
  &! @warp ~ (a (b (c (d (e k)))))<|MERGE_RESOLUTION|>--- conflicted
+++ resolved
@@ -34,16 +34,11 @@
 
 @sum = (?(((a a) @sum__C0) b) b)
 
-<<<<<<< HEAD
 // A
 @sum$C0 = ({a c} ((b d) f))
   &!@sum ~ (a (b $([+] $(e f))))
   &!@sum ~ (c (d e))
-=======
-@sum__C0 = ({a c} ((b d) f))
-  &! @sum ~ (a (b $(:[+] $(e f))))
-  &! @sum ~ (c (d e))
->>>>>>> d72434d7
+
 
 @swap = (?((@swap__C0 @swap__C1) (a (b c))) (b (a c)))
 
@@ -53,12 +48,8 @@
 
 @warp = (?((@warp__C0 @warp__C1) (a (b (c d)))) (c (b (a d))))
 
-<<<<<<< HEAD
 // F
 @warp$C0 = ($([^] $(b c)) ({$([>] $(a b)) d} ({a e} f)))
-=======
-@warp__C0 = ({a e} ({$(:[>] $(a b)) d} ($(:[+] $(b c)) f)))
->>>>>>> d72434d7
   & @swap ~ (c (d (e f)))
 
 @warp__C1 = ({a f} ((d i) ((c h) ({b g} ((e j) (k l))))))
