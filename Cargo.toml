--- conflicted
+++ resolved
@@ -1,10 +1,6 @@
 [package]
 name = "hvm"
-<<<<<<< HEAD
-version = "2.0.8"
-=======
 version = "2.0.9"
->>>>>>> 703a5891
 edition = "2021"
 build = "build.rs"
 description = "A massively parallel, optimal functional runtime in Rust."
