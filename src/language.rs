--- conflicted
+++ resolved
@@ -278,10 +278,7 @@
         op("+", Oper::Add),
         op("-", Oper::Sub),
         op("*", Oper::Mul),
-<<<<<<< HEAD
-=======
         op("/", Oper::Div),
->>>>>>> 6d80015e
         op("%", Oper::Mod),
         op("&", Oper::And),
         op("|", Oper::Or),
