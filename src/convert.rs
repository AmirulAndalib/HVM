// Moving Lambolt Terms to/from runtime, and building dynamic functions.

#![allow(clippy::identity_op)]

use crate::compilable as cm;
use crate::lambolt as lb;
use crate::runtime as rt;
use crate::runtime::{Lnk, Worker};
use std::collections::{HashMap, HashSet};
use std::fmt;

<<<<<<< HEAD
/// Converts a Lambolt Term to a Runtime Term
pub fn lambolt_term_to_runtime_term(comp: &cm::Compilable, term: &lb::Term) -> rt::Term {
  fn convert_oper(oper: &lb::Oper) -> u64 {
    match oper {
      lb::Oper::Add => rt::ADD,
      lb::Oper::Sub => rt::SUB,
      lb::Oper::Mul => rt::MUL,
      lb::Oper::Div => rt::DIV,
      lb::Oper::Mod => rt::MOD,
      lb::Oper::And => rt::AND,
      lb::Oper::Or => rt::OR,
      lb::Oper::Xor => rt::XOR,
      lb::Oper::Shl => rt::SHL,
      lb::Oper::Shr => rt::SHR,
      lb::Oper::Ltn => rt::LTN,
      lb::Oper::Lte => rt::LTE,
      lb::Oper::Eql => rt::EQL,
      lb::Oper::Gte => rt::GTE,
      lb::Oper::Gtn => rt::GTN,
      lb::Oper::Neq => rt::NEQ,
    }
  }
  fn convert_term(
    term: &lb::Term,
    comp: &cm::Compilable,
    depth: u64,
    vars: &mut HashMap<String, u64>,
  ) -> rt::Term {
    match term {
      lb::Term::Var { name } => {
        if let Some(var_depth) = vars.get(name) {
          rt::Term::Var { bidx: *var_depth }
        } else {
          panic!("Unbound variable.");
        }
      }
      lb::Term::Dup {
        nam0,
        nam1,
        expr,
        body,
      } => {
        let expr = Box::new(convert_term(expr, comp, depth + 0, vars));
        vars.insert(nam0.clone(), depth + 0);
        vars.insert(nam1.clone(), depth + 1);
        let body = Box::new(convert_term(body, comp, depth + 2, vars));
        vars.remove(nam0);
        vars.remove(nam1);
        rt::Term::Dup { expr, body }
      }
      lb::Term::Lam { name, body } => {
        vars.insert(name.clone(), depth);
        let body = Box::new(convert_term(body, comp, depth + 1, vars));
        vars.remove(name);
        rt::Term::Lam { body }
      }
      lb::Term::Let { name, expr, body } => {
        let expr = Box::new(convert_term(expr, comp, depth + 0, vars));
        vars.insert(name.clone(), depth);
        let body = Box::new(convert_term(body, comp, depth + 1, vars));
        vars.remove(name);
        rt::Term::Let { expr, body }
      }
      lb::Term::App { func, argm } => {
        let func = Box::new(convert_term(func, comp, depth + 0, vars));
        let argm = Box::new(convert_term(argm, comp, depth + 0, vars));
        rt::Term::App { func, argm }
      }
      lb::Term::Ctr { name, args } => rt::Term::Ctr {
        func: comp.name_to_id[name],
        args: args
          .iter()
          .map(|arg| convert_term(arg, comp, depth + 0, vars))
          .collect(),
      },
      lb::Term::U32 { numb } => rt::Term::U32 { numb: *numb },
      lb::Term::Op2 { oper, val0, val1 } => {
        let oper = convert_oper(oper);
        let val0 = Box::new(convert_term(val0, comp, depth + 0, vars));
        let val1 = Box::new(convert_term(val1, comp, depth + 1, vars));
        rt::Term::Op2 { oper, val0, val1 }
      }
    }
=======
pub fn build_dynamic_functions(comp: &cm::Compilable) -> HashMap<u64, rt::Function> {
  let mut fns: HashMap<u64, rt::Function> = HashMap::new();
  for (name, rules) in &comp.func_rules {
    let id = comp.name_to_id.get(name).unwrap_or(&0);
    let ff = build_dynamic_function(comp, rules);
    fns.insert(*id, ff);
>>>>>>> f6bdb62f
  }
  return fns;
}

// Given a Compilable file and a function name, builds a dynamic Rust closure that applies that
// function to the runtime memory buffer directly. This process is complex, so I'll write a lot of
// comments here. All comments will be based on the following Lambolt example:
//   (Add (Succ a) b) = (Succ (Add a b))
//   (Add (Zero)   b) = b
pub fn build_dynamic_function(comp: &cm::Compilable, rules: &Vec<lb::Rule>) -> rt::Function {
  type VarInfo = (u64, Option<u64>, bool); // Argument index, field index, is it used?

  // This is an aux function that makes the stricts vector. It specifies which arguments need
  // reduction. For example, on `(Add (Succ a) b) = ...`, only the first argument must be
  // reduced. The stricts vector will be: `[true, false]`.
<<<<<<< HEAD
  fn make_stricts(comp: &cm::Compilable, rules: &[lb::Rule]) -> Vec<bool> {
    rules
      .iter()
      .map(|rule| match *rule.lhs {
        lb::Term::Ctr { ref args, .. } => true,
        lb::Term::U32 { .. } => true,
        _ => false,
      })
      .collect()
=======
  fn make_stricts(comp: &cm::Compilable, rules: &Vec<lb::Rule>) -> Vec<bool> {
    let mut stricts = Vec::new();
    for rule in rules {
      if let lb::Term::Ctr { ref name, ref args } = *rule.lhs {
        while stricts.len() < args.len() {
          stricts.push(false);
        }
        for (i, arg) in args.iter().enumerate() {
          match **arg {
            lb::Term::Ctr { .. } => {
              stricts[i] = true;
            }
            lb::Term::U32 { .. } => {
              stricts[i] = true;
            }
            _ => {}
          }
        }
      } else {
        panic!("Invalid left-hand side: {}", rule.lhs);
      }
    }
    return stricts;
>>>>>>> f6bdb62f
  }

  // This is an aux function that makes the vectors used to determine if certain rule matched.
  // That vector will contain Lnks with the proper constructor tag, for each strict argument, and
  // 0, for each variable argument. For example, on `(Add (Succ a) b) = ...`, we only need to
  // match one constructor, `Succ`. The resulting vector will be: `[rt::Ctr(SUCC,1,0), 0]`.
  fn make_conds(comp: &cm::Compilable, rules: &[lb::Rule]) -> Vec<Vec<rt::Lnk>> {
    rules
      .iter()
      .map(|rule| {
        if let lb::Term::Ctr { ref name, ref args } = *rule.lhs {
          return args
            .iter()
            .map(|arg| match **arg {
              lb::Term::Ctr { ref name, ref args } => {
                let ari = args.len() as u64;
                let fun = comp.name_to_id.get(&*name).unwrap_or(&0);
                let pos = 0;
                rt::Ctr(ari, *fun, pos)
              }
              lb::Term::U32 { ref numb } => rt::U_32(*numb as u64),
              _ => 0,
            })
            .collect();
        }
<<<<<<< HEAD
        panic!("Left-hand side not a function.");
      })
      .collect()
=======
        conds.push(lnks);
      } else {
        panic!("Invalid left-hand side: {}", rule.lhs);
      }
    }
    return conds;
>>>>>>> f6bdb62f
  }

  // This is an aux function that makes the vars vectors, which is used to locate left-hand side
  // variables. For example, on `(Add (Succ a) b) = ...`, we have two variables, one on the first
  // field of the first argument, and one is the second argument. Both variables are used. The vars
  // vector for it is: `[(0,Some(0),true), (1,None,true)]`
  fn make_varss(comp: &cm::Compilable, rules: &[lb::Rule]) -> Vec<Vec<VarInfo>> {
    rules
      .iter()
      .map(|rule| {
        if let lb::Term::Ctr { ref name, ref args } = *rule.lhs {
          let mut vars: Vec<VarInfo> = Vec::new();
          for (i, arg) in args.iter().enumerate() {
            match &**arg {
              lb::Term::Ctr { name, args } => {
                for (j, arg) in args.iter().enumerate() {
                  match **arg {
                    lb::Term::Var { ref name } => {
                      vars.push((i as u64, Some(j as u64), name != "*"));
                    }
                    _ => {
                      panic!(
                        "Argument {}, constructor {}, field {}, is not a variable.",
                        i, name, j
                      );
                    }
                  }
                }
              }
              lb::Term::Var { name } => {
                vars.push((i as u64, None, name != "*"));
              }
              _ => {}
            }
          }
          return vars;
        }
<<<<<<< HEAD
        panic!("Left-hand side not a function.");
      })
      .collect()
=======
        varss.push(vars);
      } else {
        panic!("Invalid left-hand side: {}", rule.lhs);
      }
    }
    return varss;
>>>>>>> f6bdb62f
  }

  // This is an aux function that makes the clears vector. It specifies which arguments need to
  // be freed after reduction. For example, on `(Add (Succ a) b) = ...`, only the first argument
  // is a constructor that can be freed. The clears vector will be: `[(0,1)]`. The first value is
  // the argument index, the second value is the ctor arity.
  fn make_clears(comp: &cm::Compilable, rules: &[lb::Rule]) -> Vec<(u64, u64)> {
    let mut clears = Vec::new();
<<<<<<< HEAD
    for (i, rule) in rules.iter().enumerate() {
      if let lb::Term::Ctr { ref args, .. } = *rule.lhs {
        clears.push((i as u64, args.len() as u64));
=======
    for rule in rules {
      if let lb::Term::Ctr { ref name, ref args } = *rule.lhs {
        for (i, arg) in args.iter().enumerate() {
          match **arg {
            lb::Term::Ctr { ref args, .. } => {
              clears.push((i as u64, args.len() as u64));
            }
            _ => {}
          }
        }
      } else {
        panic!("Invalid left-hand side: {}", rule.lhs);
>>>>>>> f6bdb62f
      }
    }
    clears
  }

  // Makes the bodies vector.
<<<<<<< HEAD
  fn make_bodies(comp: &cm::Compilable, rules: &[lb::Rule]) -> Vec<rt::Term> {
    rules
      .iter()
      .map(|rule| lambolt_term_to_runtime_term(comp, &rule.rhs))
      .collect()
  }

  // Attempts to get this Lambolt function from the `comp` object
  if let Some(rules) = comp.func_rules.get(&name) {
    // Builds the static objects
    let stricts = make_stricts(comp, rules);
    let conds = make_conds(comp, rules);
    let varss = make_varss(comp, rules);
    let bodies = make_bodies(comp, rules);
    let clears = make_clears(comp, rules);
    let count = rules.len() as u64;
    let arity = stricts.len() as u64;

    // Builds the returned stricts vector.
    let stricts_ret = stricts.clone();

    // Builds the returned rewriter function.
    let rewriter: rt::Rewriter = Box::new(move |mem, host, term| {
      // Gets the left-hand side arguments (ex: `(Succ a)` and `b`)
      let args: Vec<Lnk> = (0..arity).map(|i| rt::ask_arg(mem, term, i)).collect();
=======
  fn make_bodies(comp: &cm::Compilable, rules: &Vec<lb::Rule>) -> Vec<rt::Term> {
    let mut bodies = Vec::new();
    for rule in rules {
      bodies.push(to_runtime_term(comp, &rule.rhs));
    }
    return bodies;
  }

  // Builds the static objects
  let stricts = make_stricts(comp, &rules);
  let conds = make_conds(comp, &rules);
  let varss = make_varss(comp, &rules);
  let bodies = make_bodies(comp, &rules);
  let clears = make_clears(comp, &rules);
  let count = rules.len() as u64;
  let arity = stricts.len() as u64;

  // Builds the returned stricts vector.
  let stricts_ret = stricts.clone();

  // Builds the returned rewriter function.
  let rewriter: rt::Rewriter = Box::new(move |mem, host, term| {
    // Gets the left-hand side arguments (ex: `(Succ a)` and `b`)
    let mut args = Vec::new();
    for i in 0..arity {
      args.push(rt::ask_arg(mem, term, i));
    }

    // For each argument, if it is strict and a PAR, apply the cal_par rule
    for i in 0..arity {
      if stricts[i as usize] && rt::get_tag(args[i as usize]) == rt::PAR {
        rt::cal_par(mem, host, term, args[i as usize], i);
        return true;
      }
    }
>>>>>>> f6bdb62f

    // For each rule condition vector
    for rule_index in 0..count {
      let rule_cond = &conds[rule_index as usize];
      let rule_vars = &varss[rule_index as usize];
      let rule_body = &bodies[rule_index as usize];

      // Check if the rule matches
      let mut matched = true;

      // Tests each rule condition (ex: `get_tag(args[0]) == SUCC`)
      for (i, cond) in rule_cond.iter().enumerate() {
        match rt::get_tag(*cond) {
          rt::U32 => {
            matched = matched
              && rt::get_tag(args[i]) == rt::U32
              && rt::get_val(args[i]) == rt::get_val(*cond);
          }
          rt::CTR => {
            matched = matched && rt::get_tag(args[i]) == rt::CTR;
          }
          _ => {}
        }
      }

      // If all conditions are satisfied, the rule matched, so we must apply it
      if matched {
        // Gets all the left-hand side vars (ex: `a` and `b`).
        let mut vars = Vec::new();
        for (i, may_j, used) in rule_vars {
          match *may_j {
            Some(j) => vars.push(rt::ask_arg(mem, args[*i as usize], j)),
            None => vars.push(args[*i as usize]),
          }
        }

<<<<<<< HEAD
        // If all conditions are satisfied, the rule matched, so we must apply it
        if matched {
          // Gets all the left-hand side vars (ex: `a` and `b`).
          let mut vars = rule_vars
            .iter()
            .map(|(i, may_j, used)| match *may_j {
              Some(j) => rt::ask_arg(mem, args[*i as usize], j),
              None => args[*i as usize],
            })
            .collect();
=======
        // FIXME: `dups` must be global to properly color the fan nodes, but Rust complains about
        // mutating borrowed variables. Until this is fixed, the language will be very restrict.
        let mut dups = 0;
>>>>>>> f6bdb62f

        // Builds the right-hand side term (ex: `(Succ (Add a b))`)
        let done = rt::make_term(mem, &bodies[rule_index as usize], &mut vars, &mut dups);

        // Links the host location to it
        rt::link(mem, host, done);

        // Clears the matched ctrs (the `(Succ ...)` and the `(Add ...)` ctrs)
        rt::clear(mem, rt::get_loc(term, 0), arity);
        for (i, arity) in &clears {
          rt::clear(mem, rt::get_loc(args[*i as usize], 0), *arity);
        }

        // Collects unused variables (none in this example)
        for (i, (_, _, used)) in rule_vars.iter().enumerate() {
          if !used {
            rt::collect(mem, vars[i]);
          }
        }

        return true;
      }
    }
    return false;
  });

  return rt::Function {
    stricts: stricts_ret,
    rewriter,
  };
}

/// Converts a Lambolt Term to a Runtime Term
pub fn to_runtime_term(comp: &cm::Compilable, term: &lb::Term) -> rt::Term {
  fn convert_oper(oper: &lb::Oper) -> u64 {
    match oper {
      lb::Oper::Add => rt::ADD,
      lb::Oper::Sub => rt::SUB,
      lb::Oper::Mul => rt::MUL,
      lb::Oper::Div => rt::DIV,
      lb::Oper::Mod => rt::MOD,
      lb::Oper::And => rt::AND,
      lb::Oper::Or => rt::OR,
      lb::Oper::Xor => rt::XOR,
      lb::Oper::Shl => rt::SHL,
      lb::Oper::Shr => rt::SHR,
      lb::Oper::Ltn => rt::LTN,
      lb::Oper::Lte => rt::LTE,
      lb::Oper::Eql => rt::EQL,
      lb::Oper::Gte => rt::GTE,
      lb::Oper::Gtn => rt::GTN,
      lb::Oper::Neq => rt::NEQ,
    }
  }
  fn convert_term(
    term: &lb::Term,
    comp: &cm::Compilable,
    depth: u64,
    vars: &mut HashMap<String, u64>,
  ) -> rt::Term {
    match term {
      lb::Term::Var { name } => {
        if let Some(var_depth) = vars.get(name) {
          rt::Term::Var { bidx: *var_depth }
        } else {
          panic!("Unbound variable.");
        }
      }
<<<<<<< HEAD
      false
    });

    return Some(rt::Function {
      stricts: stricts_ret,
      rewriter,
    });
  }

  None
=======
      lb::Term::Dup {
        nam0,
        nam1,
        expr,
        body,
      } => {
        let expr = Box::new(convert_term(expr, comp, depth + 0, vars));
        vars.insert(nam0.clone(), depth + 0);
        vars.insert(nam1.clone(), depth + 1);
        let body = Box::new(convert_term(body, comp, depth + 2, vars));
        vars.remove(nam0);
        vars.remove(nam1);
        rt::Term::Dup { expr, body }
      }
      lb::Term::Lam { name, body } => {
        vars.insert(name.clone(), depth);
        let body = Box::new(convert_term(body, comp, depth + 1, vars));
        vars.remove(name);
        rt::Term::Lam { body }
      }
      lb::Term::Let { name, expr, body } => {
        let expr = Box::new(convert_term(expr, comp, depth + 0, vars));
        vars.insert(name.clone(), depth);
        let body = Box::new(convert_term(body, comp, depth + 1, vars));
        vars.remove(name);
        rt::Term::Let { expr, body }
      }
      lb::Term::App { func, argm } => {
        let func = Box::new(convert_term(func, comp, depth + 0, vars));
        let argm = Box::new(convert_term(argm, comp, depth + 0, vars));
        rt::Term::App { func, argm }
      }
      lb::Term::Ctr { name, args } => {
        let term_func = comp.name_to_id[name];
        let mut term_args: Vec<rt::Term> = Vec::new();
        for arg in args {
          term_args.push(convert_term(arg, comp, depth + 0, vars));
        }
        if *comp.ctr_is_cal.get(name).unwrap_or(&false) {
          rt::Term::Cal {
            func: term_func,
            args: term_args,
          }
        } else {
          rt::Term::Ctr {
            func: term_func,
            args: term_args,
          }
        }
      }
      lb::Term::U32 { numb } => rt::Term::U32 { numb: *numb },
      lb::Term::Op2 { oper, val0, val1 } => {
        let oper = convert_oper(oper);
        let val0 = Box::new(convert_term(val0, comp, depth + 0, vars));
        let val1 = Box::new(convert_term(val1, comp, depth + 1, vars));
        rt::Term::Op2 { oper, val0, val1 }
      }
    }
  }

  convert_term(term, comp, 0, &mut HashMap::new())
>>>>>>> f6bdb62f
}

/// Reads back a Lambolt term from Runtime's memory
// TODO: we should readback as a lambolt::Term, not as a string
pub fn readback_as_code(mem: &Worker, comp: &cm::Compilable, host: u64) -> String {
  struct CtxName<'a> {
    mem: &'a Worker,
    names: &'a mut HashMap<Lnk, String>,
    seen: &'a mut HashSet<Lnk>,
    count: &'a mut u32,
  }

  fn name(ctx: &mut CtxName, term: Lnk, depth: u32) {
    if ctx.seen.contains(&term) {
      return;
    };

    ctx.seen.insert(term);

    match rt::get_tag(term) {
      rt::LAM => {
        let param = rt::ask_arg(ctx.mem, term, 0);
        let body = rt::ask_arg(ctx.mem, term, 1);
        if rt::get_tag(param) != rt::ERA {
          let var = rt::Var(rt::get_loc(term, 0));
          *ctx.count += 1;
          ctx.names.insert(var, format!("x{}", *ctx.count));
        };
        name(ctx, body, depth + 1);
      }
      rt::APP => {
        let lam = rt::ask_arg(ctx.mem, term, 0);
        let arg = rt::ask_arg(ctx.mem, term, 1);
        name(ctx, lam, depth + 1);
        name(ctx, arg, depth + 1);
      }
      rt::PAR => {
        let arg0 = rt::ask_arg(ctx.mem, term, 0);
        let arg1 = rt::ask_arg(ctx.mem, term, 1);
        name(ctx, arg0, depth + 1);
        name(ctx, arg1, depth + 1);
      }
      rt::DP0 => {
        let arg = rt::ask_arg(ctx.mem, term, 2);
        name(ctx, arg, depth + 1);
      }
      rt::DP1 => {
        let arg = rt::ask_arg(ctx.mem, term, 2);
        name(ctx, arg, depth + 1);
      }
      rt::OP2 => {
        let arg0 = rt::ask_arg(ctx.mem, term, 0);
        let arg1 = rt::ask_arg(ctx.mem, term, 1);
        name(ctx, arg0, depth + 1);
        name(ctx, arg1, depth + 1);
      }
      rt::U32 => {}
      rt::CTR | rt::CAL => {
        let arity = rt::get_ari(term);
        for i in 0..arity {
          let arg = rt::ask_arg(ctx.mem, term, i);
          name(ctx, arg, depth + 1);
        }
      }
      default => {}
    }
  }

  struct CtxGo<'a> {
    mem: &'a Worker,
    comp: &'a cm::Compilable,
    names: &'a HashMap<Lnk, String>,
    seen: &'a HashSet<Lnk>,
    // count: &'a mut u32,
  }

  // TODO: more efficient, immutable data structure
  // Note: Because of clone? Use a bit-string:
  // struct BitString { O{...}, I{...}, E }
  #[derive(Clone)]
  struct Stacks {
    stacks: HashMap<Lnk, Vec<bool>>,
  }

  impl Stacks {
    fn new() -> Stacks {
      Stacks {
        stacks: HashMap::new(),
      }
    }
    fn get(&self, col: Lnk) -> Option<&Vec<bool>> {
      self.stacks.get(&col)
    }
    fn pop(&self, col: Lnk) -> Stacks {
      let mut stacks = self.stacks.clone();
      let stack = stacks.entry(col).or_insert_with(Vec::new);
      stack.pop();
      Stacks { stacks }
    }
    fn push(&self, col: Lnk, val: bool) -> Stacks {
      let mut stacks = self.stacks.clone();
      let stack = stacks.entry(col).or_insert_with(Vec::new);
      stack.push(val);
      Stacks { stacks }
    }
  }

  fn go(ctx: &mut CtxGo, stacks: Stacks, term: Lnk, depth: u32) -> String {
    // TODO: seems like the "seen" map isn't used anymore here?
    // Should investigate if it is needed or not.

    //if ctx.seen.contains(&term) {
    //"@".to_string()
    //} else {
    match rt::get_tag(term) {
      rt::LAM => {
        let body = rt::ask_arg(ctx.mem, term, 1);
        let body_txt = go(ctx, stacks, body, depth + 1);
        let arg = rt::ask_arg(ctx.mem, term, 0);
        let name_txt = if rt::get_tag(arg) == rt::ERA {
          "~"
        } else {
          let var = rt::Var(rt::get_loc(term, 0));
          ctx.names.get(&var).map(|s| s as &str).unwrap_or("?")
        };
        format!("λ{} {}", name_txt, body_txt)
      }
      rt::APP => {
        let func = rt::ask_arg(ctx.mem, term, 0);
        let argm = rt::ask_arg(ctx.mem, term, 1);
        let func_txt = go(ctx, stacks.clone(), func, depth + 1);
        let argm_txt = go(ctx, stacks, argm, depth + 1);
        format!("({} {})", func_txt, argm_txt)
      }
      rt::PAR => {
        let col = rt::get_ext(term);
        let empty = &Vec::new();
        let stack = stacks.get(col).unwrap_or(empty);
        if let Some(val) = stack.last() {
          let arg_idx = *val as u64;
          let val = rt::ask_arg(ctx.mem, term, arg_idx);
          go(ctx, stacks.pop(col), val, depth + 1)
        } else {
          let val0 = rt::ask_arg(ctx.mem, term, 0);
          let val1 = rt::ask_arg(ctx.mem, term, 1);
          let val0_txt = go(ctx, stacks.clone(), val0, depth + 1);
          let val1_txt = go(ctx, stacks, val1, depth + 1);
          format!("<{} {}>", val0_txt, val1_txt)
        }
      }
      rt::DP0 => {
        let col = rt::get_ext(term);
        let val = rt::ask_arg(ctx.mem, term, 2);
        go(ctx, stacks.push(col, false), val, depth + 1)
      }
      rt::DP1 => {
        let col = rt::get_ext(term);
        let val = rt::ask_arg(ctx.mem, term, 2);
        go(ctx, stacks.push(col, true), val, depth + 1)
      }
      rt::OP2 => {
        let op = rt::get_ext(term);
        let op_txt = match op {
          rt::ADD => "+",
          rt::SUB => "-",
          rt::MUL => "*",
          rt::DIV => "/",
          rt::MOD => "%",
          rt::AND => "&",
          rt::OR => "|",
          rt::XOR => "^",
          rt::SHL => "<<",
          rt::SHR => ">>",
          rt::LTN => "<",
          rt::LTE => "<=",
          rt::EQL => "==",
          rt::GTE => ">=",
          rt::GTN => ">",
          rt::NEQ => "!=",
          default => panic!("unknown operation"),
        };
        let val0 = rt::ask_arg(ctx.mem, term, 0);
        let val1 = rt::ask_arg(ctx.mem, term, 1);
        let val0_txt = go(ctx, stacks.clone(), val0, depth + 1);
        let val1_txt = go(ctx, stacks, val1, depth + 1);
        format!("({} {} {})", op_txt, val0_txt, val1_txt)
      }
      rt::U32 => {
        format!("{}", rt::get_val(term))
      }
      rt::CTR | rt::CAL => {
        let func = rt::get_ext(term);
        let arit = rt::get_ari(term);
        let args_txt = (0..arit)
          .map(|i| {
            let arg = rt::ask_arg(ctx.mem, term, i);
            go(ctx, stacks.clone(), arg, depth + 1)
          })
          .map(|x| format!(" {}", x))
          .collect::<String>();
        let name = ctx
          .comp
          .id_to_name
          .get(&func)
          .map(String::to_string)
          .unwrap_or_else(|| format!("${}", func));
        format!("({}{})", name, args_txt)
      }
      rt::VAR => ctx
        .names
        .get(&term)
        .map(|x| x.to_string())
        .unwrap_or_else(|| format!("^{}", rt::get_loc(term, 0))),
      rt::ARG => "!".to_string(),
      rt::ERA => "~".to_string(),
      default => {
        format!("?({})", rt::get_tag(term))
      }
    }
    //}
  }

  let term = rt::ask_lnk(mem, host);

  let mut names = HashMap::<Lnk, String>::new();
  let mut seen = HashSet::<Lnk>::new();
  let mut count: u32 = 0;

  let ctx = &mut CtxName {
    mem,
    names: &mut names,
    seen: &mut seen,
    count: &mut count,
  };
  name(ctx, term, 0);

  let ctx = &mut CtxGo {
    mem,
    comp,
    names: &names,
    seen: &seen,
  };
  let stacks = Stacks::new();

  go(ctx, stacks, term, 0)
}<|MERGE_RESOLUTION|>--- conflicted
+++ resolved
@@ -9,100 +9,14 @@
 use std::collections::{HashMap, HashSet};
 use std::fmt;
 
-<<<<<<< HEAD
-/// Converts a Lambolt Term to a Runtime Term
-pub fn lambolt_term_to_runtime_term(comp: &cm::Compilable, term: &lb::Term) -> rt::Term {
-  fn convert_oper(oper: &lb::Oper) -> u64 {
-    match oper {
-      lb::Oper::Add => rt::ADD,
-      lb::Oper::Sub => rt::SUB,
-      lb::Oper::Mul => rt::MUL,
-      lb::Oper::Div => rt::DIV,
-      lb::Oper::Mod => rt::MOD,
-      lb::Oper::And => rt::AND,
-      lb::Oper::Or => rt::OR,
-      lb::Oper::Xor => rt::XOR,
-      lb::Oper::Shl => rt::SHL,
-      lb::Oper::Shr => rt::SHR,
-      lb::Oper::Ltn => rt::LTN,
-      lb::Oper::Lte => rt::LTE,
-      lb::Oper::Eql => rt::EQL,
-      lb::Oper::Gte => rt::GTE,
-      lb::Oper::Gtn => rt::GTN,
-      lb::Oper::Neq => rt::NEQ,
-    }
-  }
-  fn convert_term(
-    term: &lb::Term,
-    comp: &cm::Compilable,
-    depth: u64,
-    vars: &mut HashMap<String, u64>,
-  ) -> rt::Term {
-    match term {
-      lb::Term::Var { name } => {
-        if let Some(var_depth) = vars.get(name) {
-          rt::Term::Var { bidx: *var_depth }
-        } else {
-          panic!("Unbound variable.");
-        }
-      }
-      lb::Term::Dup {
-        nam0,
-        nam1,
-        expr,
-        body,
-      } => {
-        let expr = Box::new(convert_term(expr, comp, depth + 0, vars));
-        vars.insert(nam0.clone(), depth + 0);
-        vars.insert(nam1.clone(), depth + 1);
-        let body = Box::new(convert_term(body, comp, depth + 2, vars));
-        vars.remove(nam0);
-        vars.remove(nam1);
-        rt::Term::Dup { expr, body }
-      }
-      lb::Term::Lam { name, body } => {
-        vars.insert(name.clone(), depth);
-        let body = Box::new(convert_term(body, comp, depth + 1, vars));
-        vars.remove(name);
-        rt::Term::Lam { body }
-      }
-      lb::Term::Let { name, expr, body } => {
-        let expr = Box::new(convert_term(expr, comp, depth + 0, vars));
-        vars.insert(name.clone(), depth);
-        let body = Box::new(convert_term(body, comp, depth + 1, vars));
-        vars.remove(name);
-        rt::Term::Let { expr, body }
-      }
-      lb::Term::App { func, argm } => {
-        let func = Box::new(convert_term(func, comp, depth + 0, vars));
-        let argm = Box::new(convert_term(argm, comp, depth + 0, vars));
-        rt::Term::App { func, argm }
-      }
-      lb::Term::Ctr { name, args } => rt::Term::Ctr {
-        func: comp.name_to_id[name],
-        args: args
-          .iter()
-          .map(|arg| convert_term(arg, comp, depth + 0, vars))
-          .collect(),
-      },
-      lb::Term::U32 { numb } => rt::Term::U32 { numb: *numb },
-      lb::Term::Op2 { oper, val0, val1 } => {
-        let oper = convert_oper(oper);
-        let val0 = Box::new(convert_term(val0, comp, depth + 0, vars));
-        let val1 = Box::new(convert_term(val1, comp, depth + 1, vars));
-        rt::Term::Op2 { oper, val0, val1 }
-      }
-    }
-=======
 pub fn build_dynamic_functions(comp: &cm::Compilable) -> HashMap<u64, rt::Function> {
   let mut fns: HashMap<u64, rt::Function> = HashMap::new();
   for (name, rules) in &comp.func_rules {
     let id = comp.name_to_id.get(name).unwrap_or(&0);
     let ff = build_dynamic_function(comp, rules);
     fns.insert(*id, ff);
->>>>>>> f6bdb62f
-  }
-  return fns;
+  }
+  fns
 }
 
 // Given a Compilable file and a function name, builds a dynamic Rust closure that applies that
@@ -110,24 +24,13 @@
 // comments here. All comments will be based on the following Lambolt example:
 //   (Add (Succ a) b) = (Succ (Add a b))
 //   (Add (Zero)   b) = b
-pub fn build_dynamic_function(comp: &cm::Compilable, rules: &Vec<lb::Rule>) -> rt::Function {
+pub fn build_dynamic_function(comp: &cm::Compilable, rules: &[lb::Rule]) -> rt::Function {
   type VarInfo = (u64, Option<u64>, bool); // Argument index, field index, is it used?
 
   // This is an aux function that makes the stricts vector. It specifies which arguments need
   // reduction. For example, on `(Add (Succ a) b) = ...`, only the first argument must be
   // reduced. The stricts vector will be: `[true, false]`.
-<<<<<<< HEAD
   fn make_stricts(comp: &cm::Compilable, rules: &[lb::Rule]) -> Vec<bool> {
-    rules
-      .iter()
-      .map(|rule| match *rule.lhs {
-        lb::Term::Ctr { ref args, .. } => true,
-        lb::Term::U32 { .. } => true,
-        _ => false,
-      })
-      .collect()
-=======
-  fn make_stricts(comp: &cm::Compilable, rules: &Vec<lb::Rule>) -> Vec<bool> {
     let mut stricts = Vec::new();
     for rule in rules {
       if let lb::Term::Ctr { ref name, ref args } = *rule.lhs {
@@ -149,8 +52,7 @@
         panic!("Invalid left-hand side: {}", rule.lhs);
       }
     }
-    return stricts;
->>>>>>> f6bdb62f
+    stricts
   }
 
   // This is an aux function that makes the vectors used to determine if certain rule matched.
@@ -162,7 +64,7 @@
       .iter()
       .map(|rule| {
         if let lb::Term::Ctr { ref name, ref args } = *rule.lhs {
-          return args
+          args
             .iter()
             .map(|arg| match **arg {
               lb::Term::Ctr { ref name, ref args } => {
@@ -174,20 +76,12 @@
               lb::Term::U32 { ref numb } => rt::U_32(*numb as u64),
               _ => 0,
             })
-            .collect();
-        }
-<<<<<<< HEAD
-        panic!("Left-hand side not a function.");
+            .collect()
+        } else {
+          panic!("Invalid left-hand side: {}", rule.lhs);
+        }
       })
       .collect()
-=======
-        conds.push(lnks);
-      } else {
-        panic!("Invalid left-hand side: {}", rule.lhs);
-      }
-    }
-    return conds;
->>>>>>> f6bdb62f
   }
 
   // This is an aux function that makes the vars vectors, which is used to locate left-hand side
@@ -223,20 +117,12 @@
               _ => {}
             }
           }
-          return vars;
-        }
-<<<<<<< HEAD
-        panic!("Left-hand side not a function.");
+          vars
+        } else {
+          panic!("Invalid left-hand side: {}", rule.lhs);
+        }
       })
       .collect()
-=======
-        varss.push(vars);
-      } else {
-        panic!("Invalid left-hand side: {}", rule.lhs);
-      }
-    }
-    return varss;
->>>>>>> f6bdb62f
   }
 
   // This is an aux function that makes the clears vector. It specifies which arguments need to
@@ -245,71 +131,34 @@
   // the argument index, the second value is the ctor arity.
   fn make_clears(comp: &cm::Compilable, rules: &[lb::Rule]) -> Vec<(u64, u64)> {
     let mut clears = Vec::new();
-<<<<<<< HEAD
-    for (i, rule) in rules.iter().enumerate() {
-      if let lb::Term::Ctr { ref args, .. } = *rule.lhs {
-        clears.push((i as u64, args.len() as u64));
-=======
     for rule in rules {
       if let lb::Term::Ctr { ref name, ref args } = *rule.lhs {
         for (i, arg) in args.iter().enumerate() {
-          match **arg {
-            lb::Term::Ctr { ref args, .. } => {
-              clears.push((i as u64, args.len() as u64));
-            }
-            _ => {}
+          if let lb::Term::Ctr { ref args, .. } = **arg {
+            clears.push((i as u64, args.len() as u64));
           }
         }
       } else {
         panic!("Invalid left-hand side: {}", rule.lhs);
->>>>>>> f6bdb62f
       }
     }
     clears
   }
 
   // Makes the bodies vector.
-<<<<<<< HEAD
   fn make_bodies(comp: &cm::Compilable, rules: &[lb::Rule]) -> Vec<rt::Term> {
     rules
       .iter()
-      .map(|rule| lambolt_term_to_runtime_term(comp, &rule.rhs))
+      .map(|rule| to_runtime_term(comp, &rule.rhs))
       .collect()
   }
 
-  // Attempts to get this Lambolt function from the `comp` object
-  if let Some(rules) = comp.func_rules.get(&name) {
-    // Builds the static objects
-    let stricts = make_stricts(comp, rules);
-    let conds = make_conds(comp, rules);
-    let varss = make_varss(comp, rules);
-    let bodies = make_bodies(comp, rules);
-    let clears = make_clears(comp, rules);
-    let count = rules.len() as u64;
-    let arity = stricts.len() as u64;
-
-    // Builds the returned stricts vector.
-    let stricts_ret = stricts.clone();
-
-    // Builds the returned rewriter function.
-    let rewriter: rt::Rewriter = Box::new(move |mem, host, term| {
-      // Gets the left-hand side arguments (ex: `(Succ a)` and `b`)
-      let args: Vec<Lnk> = (0..arity).map(|i| rt::ask_arg(mem, term, i)).collect();
-=======
-  fn make_bodies(comp: &cm::Compilable, rules: &Vec<lb::Rule>) -> Vec<rt::Term> {
-    let mut bodies = Vec::new();
-    for rule in rules {
-      bodies.push(to_runtime_term(comp, &rule.rhs));
-    }
-    return bodies;
-  }
-
   // Builds the static objects
-  let stricts = make_stricts(comp, &rules);
-  let conds = make_conds(comp, &rules);
-  let varss = make_varss(comp, &rules);
-  let bodies = make_bodies(comp, &rules);
-  let clears = make_clears(comp, &rules);
+  let stricts = make_stricts(comp, rules);
+  let conds = make_conds(comp, rules);
+  let varss = make_varss(comp, rules);
+  let bodies = make_bodies(comp, rules);
+  let clears = make_clears(comp, rules);
   let count = rules.len() as u64;
   let arity = stricts.len() as u64;
 
@@ -319,10 +168,7 @@
   // Builds the returned rewriter function.
   let rewriter: rt::Rewriter = Box::new(move |mem, host, term| {
     // Gets the left-hand side arguments (ex: `(Succ a)` and `b`)
-    let mut args = Vec::new();
-    for i in 0..arity {
-      args.push(rt::ask_arg(mem, term, i));
-    }
+    let args: Vec<Lnk> = (0..arity).map(|i| rt::ask_arg(mem, term, i)).collect();
 
     // For each argument, if it is strict and a PAR, apply the cal_par rule
     for i in 0..arity {
@@ -331,7 +177,6 @@
         return true;
       }
     }
->>>>>>> f6bdb62f
 
     // For each rule condition vector
     for rule_index in 0..count {
@@ -360,30 +205,17 @@
       // If all conditions are satisfied, the rule matched, so we must apply it
       if matched {
         // Gets all the left-hand side vars (ex: `a` and `b`).
-        let mut vars = Vec::new();
-        for (i, may_j, used) in rule_vars {
-          match *may_j {
-            Some(j) => vars.push(rt::ask_arg(mem, args[*i as usize], j)),
-            None => vars.push(args[*i as usize]),
-          }
-        }
-
-<<<<<<< HEAD
-        // If all conditions are satisfied, the rule matched, so we must apply it
-        if matched {
-          // Gets all the left-hand side vars (ex: `a` and `b`).
-          let mut vars = rule_vars
-            .iter()
-            .map(|(i, may_j, used)| match *may_j {
-              Some(j) => rt::ask_arg(mem, args[*i as usize], j),
-              None => args[*i as usize],
-            })
-            .collect();
-=======
+        let mut vars = rule_vars
+          .iter()
+          .map(|(i, may_j, used)| match *may_j {
+            Some(j) => rt::ask_arg(mem, args[*i as usize], j),
+            None => args[*i as usize],
+          })
+          .collect();
+
         // FIXME: `dups` must be global to properly color the fan nodes, but Rust complains about
         // mutating borrowed variables. Until this is fixed, the language will be very restrict.
         let mut dups = 0;
->>>>>>> f6bdb62f
 
         // Builds the right-hand side term (ex: `(Succ (Add a b))`)
         let done = rt::make_term(mem, &bodies[rule_index as usize], &mut vars, &mut dups);
@@ -407,13 +239,13 @@
         return true;
       }
     }
-    return false;
+    false
   });
 
-  return rt::Function {
+  rt::Function {
     stricts: stricts_ret,
     rewriter,
-  };
+  }
 }
 
 /// Converts a Lambolt Term to a Runtime Term
@@ -452,18 +284,6 @@
           panic!("Unbound variable.");
         }
       }
-<<<<<<< HEAD
-      false
-    });
-
-    return Some(rt::Function {
-      stricts: stricts_ret,
-      rewriter,
-    });
-  }
-
-  None
-=======
       lb::Term::Dup {
         nam0,
         nam1,
@@ -498,10 +318,10 @@
       }
       lb::Term::Ctr { name, args } => {
         let term_func = comp.name_to_id[name];
-        let mut term_args: Vec<rt::Term> = Vec::new();
-        for arg in args {
-          term_args.push(convert_term(arg, comp, depth + 0, vars));
-        }
+        let term_args = args
+          .iter()
+          .map(|arg| convert_term(arg, comp, depth + 0, vars))
+          .collect();
         if *comp.ctr_is_cal.get(name).unwrap_or(&false) {
           rt::Term::Cal {
             func: term_func,
@@ -525,7 +345,6 @@
   }
 
   convert_term(term, comp, 0, &mut HashMap::new())
->>>>>>> f6bdb62f
 }
 
 /// Reads back a Lambolt term from Runtime's memory
