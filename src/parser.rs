// This parse library is more high-level and functional than existing alternatives.
// A Parser is defied as (with details omitted):
//
//   Answer<A> = Result<(State, A), String>
//   Parser<A> = Fn(State) -> Answer<A>>
//
// Similarly to https://github.com/AndrasKovacs/flatparse, there are 2 ways to fail.
//
// 1. Recoverable. Use Parser<Option<A>>, and return:
//    - Ok((new_state, Some(result))) if it succeeds
//    - Ok((old_state, None))         if it fails
//
//    This backtracks, and should be used to implement alternatives. For example, if you're
//    parsing an AST, "Animal", with 2 constructors, dog and cat, then you should implement:
//
//    parse_dog    : Parser<Option<Animal>>
//    parse_cat    : Parser<Option<Animal>>
//    parse_animal : Parser<Animal>
//
// 2. Irrecoverable. Return:
//    - Err(error_message)
//
//    This will abort the entire parser, like a "throw", and return the error message. Use this
//    when you know that only one parsing branch can reach this location, yet the source is wrong.
//
// Check the Testree example at the bottom of this file.

// Types
// =====

#[derive(Clone, Copy, Debug)]
pub struct State<'a> {
  pub code: &'a str,
  pub index: usize,
}

pub type Answer<'a, A> = Result<(State<'a>, A), String>;
pub type Parser<'a, A> = Box<dyn Fn(State<'a>) -> Answer<'a, A>>;

// Utils
// =====

pub fn equal_at(text: &str, test: &str, i: usize) -> bool {
  return &text[i..i + test.len()] == test;
}

pub fn flatten(texts: &[&str]) -> String {
  let mut result: String = String::new();
  for text in texts.iter() {
    for chr in text.chars() {
      result.push(chr);
    }
  }
  return result;
}

pub fn lines(text: &str) -> Vec<String> {
  let mut result: Vec<String> = Vec::new();
  for line in text.lines() {
    result.push(line.to_string());
  }
  return result;
}

pub fn find(text: &str, target: &str) -> usize {
  return text.find(target).unwrap();
}

pub fn read<'a, A>(parser: Parser<'a, A>, code: &'a str) -> A {
  match parser(State { code, index: 0 }) {
    Ok((state, value)) => value,
    Err(msg) => panic!("{}", msg),
  }
}

// Elims
// =====

pub fn head<'a>(state: State<'a>) -> Option<char> {
  return state.code[state.index..].chars().next();
}

pub fn head_default<'a>(state: State<'a>) -> char {
  if let Some(got) = head(state) {
    return got;
  } else {
    return '\0';
  }
}

pub fn tail<'a>(state: State<'a>) -> State {
  let fst = head(state);
  let add = match head(state) {
    Some(c) => c.len_utf8(),
    None => 0,
  };
  return State {
    code: state.code,
    index: state.index + add,
  };
}

pub fn get_char<'a>(state: State<'a>) -> Answer<'a, char> {
  let (state, skipped) = skip(state)?;
  if let Some(got) = head(state) {
    let state = State {
      code: state.code,
      index: state.index + got.len_utf8(),
    };
    return Ok((state, got));
  } else {
    return Ok((state, '\0'));
  }
}

pub fn get_char_parser<'a>() -> Parser<'a, char> {
  return Box::new(|x| get_char(x));
}

// Skippers
// ========

pub fn skip_comment<'a>(state: State<'a>) -> Answer<'a, bool> {
  let mut state = state;
  if state.index + 1 < state.code.len() && equal_at(&state.code, "//", state.index) {
    state.index += 2;
    while state.index < state.code.len() && equal_at(&state.code, "\n", state.index) {
      state.index += 1;
    }
    return Ok((state, true));
  } else {
    return Ok((state, false));
  };
}

pub fn skip_comment_parser<'a>() -> Parser<'a, bool> {
  return Box::new(|x| skip_comment(x));
}

pub fn skip_spaces<'a>(state: State<'a>) -> Answer<'a, bool> {
  let mut state = state;
  if state.index < state.code.len() && equal_at(&state.code, " ", state.index) {
    state.index += 1;
    while state.index < state.code.len() && equal_at(&state.code, " ", state.index) {
      state.index += 1;
    }
    return Ok((state, true));
  } else {
    return Ok((state, false));
  }
}

pub fn skip_spaces_parser<'a>() -> Parser<'a, bool> {
  return Box::new(|x| skip_spaces(x));
}

pub fn skip<'a>(state: State<'a>) -> Answer<'a, bool> {
  let (state, comment) = skip_comment(state)?;
  let (state, spaces) = skip_spaces(state)?;
  if comment || spaces {
    let (state, skipped) = skip(state)?;
    return Ok((state, true));
  } else {
    return Ok((state, false));
  }
}

pub fn skip_parser<'a>() -> Parser<'a, bool> {
  return Box::new(|x| skip(x));
}

// Strings
// =======

// Attempts to match a string right after the cursor.
// Returns true if successful. Consumes string.
pub fn text_here<'a>(pat: &str, state: State<'a>) -> Answer<'a, bool> {
  if equal_at(&state.code, pat, state.index) {
    let state = State {
      code: state.code,
      index: state.index + pat.len(),
    };
    return Ok((state, true));
  } else {
    return Ok((state, false));
  }
}

pub fn text_here_parser<'a>(pat: &'static str) -> Parser<'a, bool> {
  return Box::new(move |x| text_here(pat, x));
}

// Like 'text_here', but skipping spaces and comments before.
pub fn text<'a>(pat: &str, state: State<'a>) -> Answer<'a, bool> {
  let (state, skipped) = skip(state)?;
  let (state, matched) = text_here(pat, state)?;
  return Ok((state, matched));
}

pub fn text_parser<'a>(pat: &'static str) -> Parser<'a, bool> {
  return Box::new(move |x| text(pat, x));
}

// Like 'text', but aborts if there is no match.
pub fn consume<'a>(pat: &str, state: State<'a>) -> Answer<'a, ()> {
  let (state, matched) = text(pat, state)?;
  if matched {
    return Ok((state, ()));
  } else {
    return expected(pat, pat.len(), state);
  }
}

pub fn consume_parser<'a>(pat: &'static str) -> Parser<'a, ()> {
  return Box::new(move |x| consume(pat, x));
}

// Returns true if we are at the end of the file, skipping spaces and comments.
pub fn done<'a>(state: State<'a>) -> Answer<'a, bool> {
  let (state, skipped) = skip(state)?;
  return Ok((state, state.index == state.code.len()));
}

pub fn done_parser<'a>() -> Parser<'a, bool> {
  return Box::new(move |x| done(x));
}

// Blocks
// ======

// Checks if a dry-run of the first parser returns true.
// If so, applies the second parser, returning Some.
// If no, return None.
pub fn guard<'a, A: 'a>(
  head: Parser<'a, bool>,
  body: Parser<'a, A>,
  state: State<'a>,
) -> Answer<'a, Option<A>> {
  let (state, skipped) = skip(state)?;
  let (state, matched) = head(state)?;
  if matched {
    let (state, got) = body(state)?;
    return Ok((state, Some(got)));
  } else {
    return Ok((state, None));
  }
}

// Applies optional parsers in sequence.
// Returns the first that succeeds.
// If none succeeds, aborts.
pub fn grammar<'a, A: 'a>(
  name: &'static str,
  choices: &[Parser<'a, Option<A>>],
  state: State<'a>,
) -> Answer<'a, A> {
  for choice in choices {
    let (state, result) = choice(state)?;
    if let Some(value) = result {
      return Ok((state, value));
    }
  }
  return expected(name, 1, state);
}

// Combinators
// ===========

// Evaluates a parser and returns its result, but reverts its effect.
pub fn dry<'a, A: 'a>(parser: Parser<'a, A>, state: State<'a>) -> Answer<'a, A> {
  let (new_state, result) = parser(state)?;
  return Ok((state, result));
}

// Evaluates a parser until a condition is met. Returns an array of results.
pub fn until<'a, A: 'a>(
  delim: Parser<'a, bool>,
  parser: Parser<'a, A>,
  state: State<'a>,
) -> Answer<'a, Vec<A>> {
  let mut state = state;
  let mut result = Vec::new();
  loop {
    let (new_state, delimited) = delim(state)?;
    if delimited {
      break;
    } else {
      let (new_state, a) = parser(new_state)?;
      state = new_state;
      result.push(a);
    }
  }
  return Ok((state, result));
}

// Evaluates a list-like parser, with an opener, separator, and closer.
pub fn list<'a, A: 'a, B: 'a>(
  parse_open: Parser<'a, bool>,
  parse_sep: Parser<'a, bool>,
  parse_close: Parser<'a, bool>,
  parse_elem: Parser<'a, A>,
  make: Box<dyn Fn(Vec<A>) -> B>,
  state: State<'a>,
) -> Answer<'a, B> {
  let (state, skp) = parse_open(state)?;
  let mut state = state;
  let mut elems = Vec::new();
  loop {
    let (new_state, done) = parse_close(state)?;
    let (new_state, skip) = parse_sep(state)?;
    if done {
      break;
    } else {
      let (new_state, elem) = parse_elem(new_state)?;
      state = new_state;
      elems.push(elem);
    }
  }
  return Ok((state, make(elems)));
}

// Name
// ====

// Is this character a valid name letter?
<<<<<<< HEAD
pub fn is_letter(chr: char) -> bool {
  return
    (  chr >= 'A' && chr <= 'Z'
=======
fn is_letter(chr: char) -> bool {
  return (chr >= 'A' && chr <= 'Z'
>>>>>>> 44cdca22
    || chr >= 'a' && chr <= 'z'
    || chr >= '0' && chr <= '9'
    || chr == '_'
    || chr == '.');
}

// Parses a name right after the parsing cursor.
pub fn name_here<'a>(state: State<'a>) -> Answer<'a, String> {
  let mut name: String = String::new();
  let mut state = state;
  loop {
    if let Some(got) = head(state) {
      if is_letter(got) {
        name.push(got);
        state = tail(state);
      } else {
        break;
      }
    } else {
      break;
    }
  }
  return Ok((state, name));
}

// Parses a name after skipping.
<<<<<<< HEAD
pub fn name<'a>(state: State<'a>) -> Answer<'a,String> {
=======
fn name<'a>(state: State<'a>) -> Answer<'a, String> {
>>>>>>> 44cdca22
  let (state, skipped) = skip(state)?;
  return name_here(state);
}

// Parses a non-empty name after skipping.
<<<<<<< HEAD
pub fn name1<'a>(state: State<'a>) -> Answer<'a,String> {
=======
fn name1<'a>(state: State<'a>) -> Answer<'a, String> {
>>>>>>> 44cdca22
  let (state, name1) = name(state)?;
  if name1.len() > 0 {
    return Ok((state, name1));
  } else {
    return expected("name", 1, state);
  }
}

// Errors
// ======

pub fn expected<'a, A>(name: &str, size: usize, state: State<'a>) -> Answer<'a, A> {
  return Err(format!(
    "Expected {}:\n{}",
    name,
    &highlight(state.index, state.index + size, state.code)
  ));
}

pub fn highlight(from_index: usize, to_index: usize, code: &str) -> String {
  //let open = "<<<<####";
  //let close = "####>>>>";
  let open = "««««";
  let close = "»»»»";
  let open_color = "\x1b[4m\x1b[31m";
  let close_color = "\x1b[0m";
  let mut from_line = 0;
  let mut to_line = 0;
  for (i, c) in code.chars().enumerate() {
    if c == '\n' {
      if i < from_index {
        from_line += 1;
      }
      if i < to_index {
        to_line += 1;
      }
    }
  }
  let code: String = flatten(&[
    &code[0..from_index],
    open,
    &code[from_index..to_index],
    close,
    &code[to_index..code.len()],
  ]);
  let lines: Vec<String> = lines(&code);
  let block_from_line = std::cmp::max(from_line as i64 - 3, 0) as usize;
  let block_to_line = std::cmp::min(to_line + 3, lines.len());
  let mut text = String::new();
  for (i, line) in lines[block_from_line..block_to_line].iter().enumerate() {
    let numb = block_from_line + i;
    let rest;
    if numb == from_line && numb == to_line {
      rest = flatten(&[
        &line[0..find(line, open)],
        open_color,
        &line[find(line, open) + open.len()..find(line, close)],
        close_color,
        &line[find(line, close) + close.len()..line.len()],
        "\n",
      ]);
    } else if numb == from_line {
      rest = flatten(&[
        &line[0..find(line, open)],
        open_color,
        &line[find(line, open)..line.len()],
        "\n",
      ]);
    } else if numb > from_line && numb < to_line {
      rest = flatten(&[&open_color, &line, &close_color, "\n"]);
    } else if numb == to_line {
      rest = flatten(&[
        &line[0..find(line, open)],
        open_color,
        &line[find(line, open)..find(line, close) + close.len()],
        close_color,
        "\n",
      ]);
    } else {
      rest = flatten(&[line, "\n"]);
    }
    let line = format!("    {} | {}", numb, rest);
    text.push_str(&line);
  }
  return text;
}

// Tests
// =====

pub enum Testree {
  Node {
    lft: Box<Testree>,
    rgt: Box<Testree>,
  },
  Leaf {
    val: String,
  },
}

pub fn testree_show(tt: &Testree) -> String {
  match tt {
    Testree::Node { lft, rgt } => format!("({} {})", testree_show(lft), testree_show(rgt)),
    Testree::Leaf { val } => format!("{}", val),
  }
}

pub fn node_parser<'a>() -> Parser<'a, Option<Box<Testree>>> {
  return Box::new(|state| {
    return guard(
      text_parser("("),
      Box::new(|state| {
        let (state, lft) = testree_parser()(state)?;
        let (state, rgt) = testree_parser()(state)?;
        let (state, skp) = consume(")", state)?;
        return Ok((state, Box::new(Testree::Node { lft, rgt })));
      }),
      state,
    );
  });
}

pub fn leaf_parser<'a>() -> Parser<'a, Option<Box<Testree>>> {
  return Box::new(|state| {
    return guard(
      text_parser(""),
      Box::new(|state| {
        let (state, val) = name(state)?;
        return Ok((state, Box::new(Testree::Leaf { val })));
      }),
      state,
    );
  });
}

pub fn testree_parser<'a>() -> Parser<'a, Box<Testree>> {
  return Box::new(|state| {
    let (state, tree) = grammar("Testree", &[node_parser(), leaf_parser()], state)?;
    return Ok((state, tree));
  });
}<|MERGE_RESOLUTION|>--- conflicted
+++ resolved
@@ -323,14 +323,8 @@
 // ====
 
 // Is this character a valid name letter?
-<<<<<<< HEAD
-pub fn is_letter(chr: char) -> bool {
-  return
-    (  chr >= 'A' && chr <= 'Z'
-=======
 fn is_letter(chr: char) -> bool {
   return (chr >= 'A' && chr <= 'Z'
->>>>>>> 44cdca22
     || chr >= 'a' && chr <= 'z'
     || chr >= '0' && chr <= '9'
     || chr == '_'
@@ -357,21 +351,13 @@
 }
 
 // Parses a name after skipping.
-<<<<<<< HEAD
 pub fn name<'a>(state: State<'a>) -> Answer<'a,String> {
-=======
-fn name<'a>(state: State<'a>) -> Answer<'a, String> {
->>>>>>> 44cdca22
   let (state, skipped) = skip(state)?;
   return name_here(state);
 }
 
 // Parses a non-empty name after skipping.
-<<<<<<< HEAD
 pub fn name1<'a>(state: State<'a>) -> Answer<'a,String> {
-=======
-fn name1<'a>(state: State<'a>) -> Answer<'a, String> {
->>>>>>> 44cdca22
   let (state, name1) = name(state)?;
   if name1.len() > 0 {
     return Ok((state, name1));
